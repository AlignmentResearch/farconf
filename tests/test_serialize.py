--- conflicted
+++ resolved
@@ -1,12 +1,8 @@
 import abc
 import dataclasses
-<<<<<<< HEAD
-from pathlib import Path, PurePath
-=======
 import subprocess
 import sys
-from pathlib import Path
->>>>>>> 82ea7975
+from pathlib import Path, PurePath
 from typing import Annotated, Any, Literal
 
 import pytest
